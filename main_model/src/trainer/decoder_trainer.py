import time
import wandb
import logging
import h5py

import polyscope as ps
import trimesh
import numpy as np
import pygeodesic

<<<<<<< HEAD
import matplotlib.pyplot as plt
from mpl_toolkits.mplot3d import Axes3D

=======
>>>>>>> 9e33415e
import torch
import torch.nn.functional as F
from torch.utils.data import DataLoader

from main_model.src.utils.tracker import AverageTracker

from main_model.src.architecture.decoder_architecture import LEHD
from main_model.src.trainer.base_trainer import Solver
from main_model.src.data.decoder_dataloader import (
    LEHDBatchSampler,
    InfiniteLEHDBatchSampler,
    get_dataset,
)

import matplotlib.pyplot as plt
from mpl_toolkits.mplot3d import Axes3D

logger = logging.getLogger(__name__)


class LEHDTrainer(Solver):
    def __init__(self, config, is_master=True):
        super().__init__(config, is_master)

        # Store trainer and testing params
        self.mesh_params = config["data"]["mesh"]
        self.trainer_params = config["data"]["train"]
        self.testing_params = config["data"]["test"]

        self.city_indices = None

        # Set random seed
        torch.manual_seed(22)

    def get_model(self, config):
        # Create and return the LEHD model
        return LEHD(self.city_indices, **config).to(self.device)

    def get_dataset(self, config):
        return get_dataset(config)

    def config_dataloader(self, disable_train_data=False):
        config_train, config_test = (
            self.config["data"]["train"],
            self.config["data"]["test"],
        )

        if not disable_train_data and not config_train["disable"]:
            self.train_loader = self.get_dataloader(config_train)
            self.train_iter = iter(self.train_loader)

        if not config_test["disable"]:
            self.test_loader = self.get_dataloader(config_test)
            self.test_iter = {
                key: iter(loader) for key, loader in self.test_loader.items()
            }

    def get_dataloader(self, config):
        # Override to use custom batch sampler
        dataset, collate_fn = self.get_dataset(config)

        # Determine if this is train or test config
        is_train = config["mode"] == "train"
        params = self.trainer_params if is_train else self.testing_params

        if not is_train:
            dataloaders = {}
            for size, sub_dataset in dataset.datasets.items():
                dataset_size = len(sub_dataset)
                problem_size = sub_dataset.raw_data_problems.shape[1] - 1
                batch_sampler = LEHDBatchSampler(
                    dataset_size,
                    problem_size,
                    params["batch_size"],
                    params["shuffle"],
                )

                # Wrap it with the infinite sampler
                infinite_batch_sampler = InfiniteLEHDBatchSampler(batch_sampler)

                # Create and return dataloader
                data_loader = DataLoader(
                    sub_dataset,
                    batch_sampler=infinite_batch_sampler,
                    collate_fn=collate_fn,
                    num_workers=params["num_workers"],
                    pin_memory=True,
                    persistent_workers=True,
                )
                dataloaders[size] = data_loader

            return dataloaders
        else:
            # Create batch sampler
            dataset_size = len(dataset)
            problem_size = dataset.raw_data_problems.shape[1] - 1
            batch_sampler = LEHDBatchSampler(
                dataset_size,
                problem_size,
                params["batch_size"],
                params["shuffle"],
            )

            # Wrap it with the infinite sampler
            infinite_batch_sampler = InfiniteLEHDBatchSampler(batch_sampler)

            # Create and return dataloader
            data_loader = DataLoader(
                dataset,
                batch_sampler=infinite_batch_sampler,
                collate_fn=collate_fn,
                num_workers=params["num_workers"],
                pin_memory=True,
                persistent_workers=True,
            )
            return data_loader

    def config_mesh(self):
        """Load the mesh data to get node coordinates"""
        with h5py.File(self.mesh_params["mesh_path"], "r") as hf:
            # Load mesh data
            self.vertices = torch.tensor(hf["vertices"][:], requires_grad=False)
            self.faces = torch.tensor(hf["faces"][:], requires_grad=False)
            self.city = torch.tensor(hf["city"][:], requires_grad=False)
            self.city_indices = torch.tensor(hf["city_indices"][:], requires_grad=False)
            self.geodesic_matrix = torch.tensor(
                hf["geodesic_matrix"][:], requires_grad=False
            ).to(self.device)

        logging.info(f"Loaded mesh data with {len(self.city)} city points")

    def train(self):
        self.manual_seed()
        self.config_mesh()
        self.config_model()
        self.config_dataloader()
        self.config_optimizer()
        self.config_lr_scheduler()
        self.configure_log()
        self.load_checkpoint()

        self.time_estimator.reset(self.start_epoch)

        for epoch in range(self.start_epoch, self.config["solver"]["max_epoch"] + 1):
            logger.info(
                f'====================  EPOCH {epoch:3d}/{self.config["solver"]["max_epoch"]:3d}  ===================='
            )
            # training epoch
            self.train_epoch(epoch)

            # update learning rate
            self.scheduler.step()
            lr = self.scheduler.get_last_lr()
            self.summary_writer.add_scalar("train/lr", lr[0], epoch)

            elapsed_time_str, remain_time_str = self.time_estimator.get_est_string(
                epoch, self.config["solver"]["max_epoch"]
            )
            logger.info(
                "Elapsed: {}, Remaining: {}".format(elapsed_time_str, remain_time_str)
            )
            logger.info(" ")

            # testing epoch
            if epoch % self.config["solver"]["test_every_epoch"] == 0:
                logger.info(
                    f'-------------------  TESTING {epoch:3d}/{self.config["solver"]["max_epoch"]:3d}  -------------------'
                )
                self.test_epoch(epoch)

            # checkpoint
            if epoch % self.config["solver"]["save_every_epoch"] == 0:
                self.save_checkpoint(epoch)
                logger.info("Saved checkpoint to %s" % self.ckpt_dir)

    def test(self):
        self.manual_seed()
        self.config_mesh()
        self.config_model()
        self.configure_log(set_writer=False)
        self.config_dataloader(disable_train_data=True)
        self.load_checkpoint()
        self.test_epoch(epoch=0)

    def visualize(self):
        self.manual_seed()
        self.config_mesh()
        self.config_model()
        self.configure_log(set_writer=False)
        self.config_dataloader(disable_train_data=True)
        self.load_checkpoint()

<<<<<<< HEAD
=======
        assert (
            self.config["solver"]["ckpt"] is not None
        ), "Checkpoint path in ckpt need to be provided."

>>>>>>> 9e33415e
    def train_epoch(self, epoch):
        self.model.train()

        tick = time.time()
        elapsed_time = dict()

        epoch_size = (
            min(self.trainer_params["epoch_size"], len(self.train_loader))
            if self.trainer_params["epoch_size"] > 0
            else len(self.train_loader)
        )

        train_tracker_epoch = AverageTracker()

        for episode in range(1, epoch_size + 1):
            train_tracker = AverageTracker()

            # load data
            batch = self.train_iter.__next__()
            batch["iter_num"] = episode
            batch["epoch"] = epoch
            batch = {
                k: v.to(self.device) if isinstance(v, torch.Tensor) else v
                for k, v in batch.items()
            }

            elapsed_time["train/time/data"] = torch.Tensor([time.time() - tick])

            # forward and backward
            output = self.train_step(batch)

            # track the averaged tensors
            elapsed_time["train/time/batch"] = torch.Tensor([time.time() - tick])
            tick = time.time()
            output.update(elapsed_time)
            train_tracker.update(output)
            train_tracker_epoch.update(output)

            if (
                episode % 50 == 0
                and self.config["solver"]["empty_cache"]
                and torch.cuda.is_available()
            ):
                torch.cuda.empty_cache()

            if self.log_per_iter > 0 and self.global_step % self.log_per_iter == 0:
                logger.info(
                    "Epoch {:3d}: Train {:3d}/{:3d} ({:5.1f}%) Loss: {:.4f} Feasibility Loss: {:.4f} Combined: {:.4f} Time: {:.2f}".format(
                        epoch,
                        episode,
                        epoch_size,
                        episode / epoch_size * 100,
                        output["train/loss"],
                        output["train/feasibility_loss"],
                        output["train/combined_loss"],
                        output["train/time/batch"].item() / 60,
                    )
                )

            self.global_step += 1

            if self.rank == 0:
                log_data = train_tracker.average()
                log_data["lr"] = self.optimizer.param_groups[0]["lr"]
                wandb.log(log_data, step=self.global_step)

        logger.info(" ")
        logger.info("*** Summary ***")
        logger.info(
            "Avg. Loss: {:.2f} Avg. Feasibility Loss: {:.2f} Avg. Combined Loss: {:.2f} Avg. Time: {:.2f} min".format(
                train_tracker_epoch.average()["train/loss"],
                train_tracker_epoch.average()["train/feasibility_loss"],
                train_tracker_epoch.average()["train/combined_loss"],
                train_tracker_epoch.average()["train/time/batch"] / 60,
            )
        )

    def test_epoch(self, epoch):
        self.model.eval()

        for key in self.test_loader.keys():

            # log which key we are currently testing
            logger.info(f"*** Testing instance sice {key} ***")

            epoch_size = (
                min(self.testing_params["epoch_size"], len(self.test_loader[key]))
                if self.testing_params["epoch_size"] > 0
                else len(self.test_loader[key])
            )

            test_tracker = AverageTracker()
            tick = time.time()  # Start time for batch timing
            elapsed_time = dict()

            for episode in range(1, epoch_size + 1):  # Simple loop without tqdm
                # Load data
                batch = self.test_iter[key].__next__()
                batch["iter_num"] = episode
                batch["epoch"] = epoch

                batch = {
                    k: v.to(self.device) if isinstance(v, torch.Tensor) else v
                    for k, v in batch.items()
                }

                elapsed_time[f"test/{key}/time/data"] = torch.Tensor(
                    [time.time() - tick]
                )

                # Forward pass using test_step
                with torch.no_grad():
                    output = self.test_step(batch, key)

                elapsed_time[f"test/{key}/time/batch"] = torch.Tensor(
                    [time.time() - tick]
                )
                tick = time.time()

                # Update tracker with metrics and timing
                output.update(elapsed_time)
                test_tracker.update(output)

                # Log per iteration if required
                if self.log_per_iter > 0 and self.global_step % self.log_per_iter == 0:
                    logger.info(
                        "Epoch {:3d}: Test {:3d}/{:3d} ({:5.1f}%) Gap: {:.4f} Time: {:.2f}".format(
                            epoch,
                            episode,
                            epoch_size,
                            (episode) / epoch_size * 100,
                            output[f"test/{key}/gap_percentage"],
                            output[f"test/{key}/time/batch"].item() / 60,
                        )
                    )

            # Log final averaged metrics to wandb and console
            # Logg averages
            logger.info(" ")
            logger.info("*** Summary ***")
            logger.info(
                "Avg. Opt. Score: {:.2f}, Avg. St. Score: {:.2f}".format(
                    test_tracker.average()[f"test/{key}/optimal_score"],
                    test_tracker.average()[f"test/{key}/student_score"],
                )
            )
            logger.info(
                "Avg. Gap: {:.2f}%, Avg. Time {:.2f} min".format(
                    test_tracker.average()[f"test/{key}/gap_percentage"],
                    test_tracker.average()[f"test/{key}/time/batch"] / 60,
                )
            )
            logger.info(" ")

            if self.rank == 0:
                log_data = test_tracker.average()
                wandb.log(log_data, step=self.global_step)

    def train_step(self, batch):
        # Extract data from batch
        solutions = batch["solutions"]
        capacities = batch["capacities"].float()

        loss_list = []
        feasibility_loss_list = []

        # Training loop for constructing solution
        while (
            solutions.size(1) > 2
        ):  # if solutions.size(1) == 3, only start, destination and depot left
            logits, feasibility_logits = self.model(
                solutions,
                capacities,
            )

            # Main routing loss
            flag_teacher = solutions[:, 1, -1].to(torch.int64)

            indices_flag = torch.roll(
                solutions[:, 1:-1, -1].to(torch.bool), shifts=-1, dims=1
            )
            indices_flag += solutions[:, 1:-1, -1].to(torch.bool)
            indices_flag = indices_flag.to(torch.int64)

            indices_teacher = torch.zeros(logits.shape).to(self.device)
            indices_teacher[:, 0] = 1.0 - flag_teacher
            indices_teacher[:, (solutions.size(1) - 2) :] = (
                indices_flag * flag_teacher[:, None]
            )

            indices_teacher = indices_teacher / indices_teacher.sum(dim=1, keepdim=True)

            log_probs = F.log_softmax(logits, dim=1)
            loss = F.kl_div(log_probs, indices_teacher, reduction="batchmean")

            # loss = F.binary_cross_entropy_with_logits(logits, indices_teacher)

            # Feasibility loss - create binary labels based on capacity constraints
            remaining_capacity = solutions[:, 0, 3]
            demands = solutions[:, 1:-1, 2]
            feasibility_labels = (demands <= remaining_capacity.unsqueeze(1)).float()
            feasibility_loss = F.binary_cross_entropy_with_logits(
                feasibility_logits, feasibility_labels
            )

            # Combined loss with weighting
            combined_loss = loss + feasibility_loss  # You can adjust the weight

            # Backpropagate and update model
            self.model.zero_grad()
            combined_loss.backward()

            self.clip_grad_norm()
            self.optimizer.step()

            # Update capacity in problems tensor directly
            # 1. If flag = 1, the vehicle returns to depot and capacity is refilled
            is_depot = flag_teacher == 1
            solutions[is_depot, :, 3] = capacities[is_depot, None]

            # 2. Get demands of selected nodes using gather
            selected_demands = solutions[:, 1, 2]

            # 3. If capacity is less than demand, capacity is refilled and flag is changed to 1
            smaller_ = solutions[:, 0, 3] < selected_demands
            solutions[smaller_, :, 3] = capacities[smaller_, None]

            # 4. Subtract demand from capacity
            solutions[:, :, 3] = solutions[:, :, 3] - selected_demands[:, None]

            # 5. Update problems tensor for next step
            solutions = solutions[:, 1:, :]

            loss_list.append(loss)
            feasibility_loss_list.append(feasibility_loss)

        # Calculate final loss
        loss_mean = torch.stack(loss_list).mean()
        feasibility_loss_mean = torch.stack(feasibility_loss_list).mean()

        # Return output dictionary for tracker
        return {
            "train/loss": loss_mean,
            "train/feasibility_loss": feasibility_loss_mean,
            "train/combined_loss": loss_mean + 0.5 * feasibility_loss_mean,
        }

<<<<<<< HEAD
    def test_step(self, batch, key=None, eval=False):
=======
    def test_step(self, batch, key: None, eval: bool = False):
>>>>>>> 9e33415e
        # Extract data from batch
        solutions = batch["solutions"]
        capacities = batch["capacities"].float()
        costs = batch["costs"].float()

        batch_size = solutions.size(0)

        solutions_orig = solutions.clone()

        selected_student_list = torch.empty(
            (solutions.size(0), 0), device=solutions.device
        )
        selected_student_flag = torch.empty(
            (solutions.size(0), 0), device=solutions.device, dtype=torch.int64
        )
        # Training loop for constructing solution
        first_step = True
        while (
            solutions.size(1) > 2
        ):  # if solutions.size(1) == 3, only start, destination and depot left
            logits, _ = self.model(
                solutions,
                capacities,
            )

            # Properly masking the logits --> works verse for larger instances
            # if not first_step:
            #     remaining_capacity = solutions[:, 0, 3]
            #     demands = solutions[:, 1:-1, 2]
            #     feasibility_labels = demands <= remaining_capacity.unsqueeze(1)
            #     logits[:, : solutions.size(1) - 2][~feasibility_labels] = -float("inf")
            # else:
            #     logits[:, : solutions.size(1) - 2] = -float("inf")
            #     first_step = False

            indices = logits.argmax(dim=1)

            assert logits.shape[1] == 2 * (
                solutions.size(1) - 2
            ), "Logits shape mismatch"

            flag_student = (indices >= solutions.size(1) - 2).to(torch.int64)
            node_indices = indices - flag_student * (solutions.size(1) - 2)

            # Update capacity in problems tensor directly
            solutions = solutions[:, 1:, :]

            # 1. If flag = 1, the vehicle returns to depot and capacity is refilled
            is_depot = flag_student == 1
            solutions[is_depot, :, 3] = capacities[is_depot, None]

            # 2. Get demands of selected nodes using gather
            selected_demands = torch.gather(
                solutions[:, :, 2], dim=1, index=node_indices.unsqueeze(1)
            ).squeeze(1)

            # 3. If capacity is less than demand, capacity is refilled and flag is changed to 1
            smaller_ = solutions[:, 0, 3] < selected_demands

            # assert smaller_.sum().item() == 0, "Capacity smaller than demand"

            solutions[smaller_, :, 3] = capacities[smaller_, None]
            flag_student[smaller_] = 1

            # 4. Subtract demand from capacity
            solutions[:, :, 3] = solutions[:, :, 3] - selected_demands[:, None]

            # 5. Update problems tensor for next step
            batch_size, num_rows, num_columns = solutions.shape

            # Create a range of row indices for each batch
            row_indices = (
                torch.arange(num_rows, device=solutions.device)
                .unsqueeze(0)
                .expand(batch_size, -1)
            )

            # Create a mask for the rows that are not in node_indices
            mask = row_indices != node_indices.unsqueeze(1)

            # Gather the rows corresponding to node_indices
            source_rows = torch.gather(
                solutions,
                dim=1,
                index=node_indices.unsqueeze(1).unsqueeze(2).expand(-1, 1, num_columns),
            )

            # Gather the remaining rows
            remaining_rows = solutions[mask].view(batch_size, -1, num_columns)

            # Concatenate the rows, with the selected rows at the front
            solutions = torch.cat((source_rows, remaining_rows), dim=1)

            node_student = source_rows[:, :, 0]

            selected_student_list = torch.cat(
                (selected_student_list, node_student), dim=1
            )
            selected_student_flag = torch.cat(
                (selected_student_flag, flag_student.unsqueeze(1)), dim=1
            )

        depots = solutions_orig[:, -1, 0].unsqueeze(1)

        # Calculate optimal and student scores
        optimal_length = self.get_travel_distance(
            solutions_orig[:, 1:-1, 0]
            .clone()
            .to(torch.int64),  # exclude depot from the solution vector
            solutions_orig[:, 1:-1, 4]
            .clone()
            .to(torch.int64),  # exclude depot from the solution vector
            depots,
        )
        current_best_length = self.get_travel_distance(
            selected_student_list.clone().to(torch.int64),
            selected_student_flag.clone().to(torch.int64),
            depots,
        )

        # assert (optimal_length - costs).mean() < 1e-1, "Optimal length mismatch"

        # Calculate gap as percentage
        gap = 100 * ((current_best_length - optimal_length) / optimal_length).mean()

<<<<<<< HEAD
        # Return output dictionary for tracker
=======
>>>>>>> 9e33415e
        if not eval:
            return {
                f"test/{key}/optimal_score": optimal_length.mean(),
                f"test/{key}/student_score": current_best_length.mean(),
                f"test/{key}/gap_percentage": gap,
            }
        else:
            return {
                f"test/{key}/optimal_score": optimal_length.mean(),
                f"test/{key}/student_score": current_best_length.mean(),
                f"test/{key}/gap_percentage": gap,
                f"test/{key}/optimal_solution/nodes": solutions_orig[:, 1:-1, 0],
                f"test/{key}/optimal_solution/flags": solutions_orig[:, 1:-1, 4],
                f"test/{key}/student_solution/nodes": selected_student_list,
                f"test/{key}/student_solution/flags": selected_student_flag,
                f"test/{key}/depots": depots,
            }

    def get_travel_distance(self, order_node, order_flag, depots):
        # order_node: [B,V]
        # order_flag: [B,V]
        order_node_ = order_node.clone()
        order_flag_ = order_flag.clone()

        index_small = torch.le(order_flag_, 0.5)
        index_bigger = torch.gt(order_flag_, 0.5)

        order_flag_[index_small] = order_node_[index_small]
        order_flag_[index_bigger] = depots.expand_as(order_flag_)[index_bigger].to(
            torch.int64
        )

        roll_node = order_node_.roll(dims=1, shifts=1)

        order_loc = order_node_
        roll_loc = roll_node
        flag_loc = order_flag_

        order_lengths = self.geodesic_matrix[order_loc, flag_loc]

        order_flag_[:, 0] = depots.squeeze(-1)

        flag_loc = order_flag_

        roll_lengths = self.geodesic_matrix[roll_loc, flag_loc]

        length = order_lengths.sum(dim=1) + roll_lengths.sum(dim=1)

        return length

    def visualize_single_solution(self, nodes, flags, depot):
        node_sequence = []
        for flag, node in zip(flags, nodes):
            if flag.item() == 1:
                node_sequence.append(int(depot.item()))
            node_sequence.append(int(node.item()))
        node_sequence.append(int(depot.item()))
        node_indices = self.city_indices[node_sequence].tolist()
        depot_index = self.city_indices[int(depot.item())].tolist()

        # Initialize Polyscope
        ps.init()
        ps.set_up_dir("z_up")
        ps.remove_all_structures()

        # Create Trimesh object
        mesh = trimesh.Trimesh(vertices=self.vertices.numpy(), faces=self.faces.numpy())

        # Initialize geodesic algorithm
        geoalg = pygeodesic.geodesic.PyGeodesicAlgorithmExact(
            self.vertices.numpy(), self.faces.numpy()
        )

        # Register mesh geometry in Polyscope
        ps_mesh = ps.register_surface_mesh(
            "Solution Mesh",
            self.vertices.numpy(),
            self.faces.numpy(),
<<<<<<< HEAD
            color=(0.216, 0.522, 0.882),
            transparency=0.5,
=======
            color=(0.8, 0.8, 0.8),
            transparency=0.7,
>>>>>>> 9e33415e
        )

        # Split solution into individual routes
        routes = []
        start_idx = 0
        for i in range(1, len(node_indices)):
            if node_indices[i] == depot_index:
                routes.append(node_indices[start_idx : i + 1])
                start_idx = i

        # Assign route color to each node
        colors = plt.cm.tab10.colors
        node_to_route_color = {}
        for route_idx, route in enumerate(routes):
            route_color = colors[route_idx % len(colors)]
            for n in route:
                node_to_route_color[n] = route_color

        # Visualize routes
        for route_idx, route in enumerate(routes):
            route_color = colors[route_idx % len(colors)]
            full_path = []
            for i in range(len(route) - 1):
                src, dst = route[i], route[i + 1]
                path_points = self._get_geodesic_path(geoalg, src, dst)
                if path_points is not None:
                    full_path.extend(path_points)
            if len(full_path) > 1:
                self.visualize_geodesic_path(
                    np.array(full_path), route_color, route_idx
                )

        # Visualize nodes: smaller and colored by route
        all_nodes = np.unique(np.concatenate(routes))
        node_coords = self.vertices.numpy()[all_nodes]
        node_colors = []
        for node_idx, node in enumerate(all_nodes):
            if node == depot_index:
<<<<<<< HEAD
                node_colors.append([0.0, 0.0, 0.0])  # Red for depot
=======
                node_colors.append([1.0, 0.0, 0.0])  # Red for depot
>>>>>>> 9e33415e
            else:
                # Fetch route color, default to gray if not found
                route_color = node_to_route_color.get(node, [0.5, 0.5, 0.5])
                node_colors.append(route_color)
        node_colors = np.array(node_colors)

        ps_nodes = ps.register_point_cloud(
<<<<<<< HEAD
            "Nodes", node_coords, radius=0.01, enabled=True  # << SMALLER NODES!
        )
        ps_nodes.add_color_quantity("Route color", node_colors, enabled=True)

        ps.set_ground_plane_mode("none")

=======
            "Nodes", node_coords, radius=0.015, enabled=True  # << SMALLER NODES!
        )
        ps_nodes.add_color_quantity("Route color", node_colors, enabled=True)

>>>>>>> 9e33415e
        ps.show()

    def _get_geodesic_path(self, geoalg, src_idx, dst_idx):
        """Calculate geodesic distance between two nodes using pygeodesic"""
        source_indices = np.array([src_idx], dtype=np.int32)
        target_indices = np.array([dst_idx], dtype=np.int32)

        # Calculate geodesic distance using pygeodesic
        _, path = geoalg.geodesicDistance(target_indices, source_indices)
        return path

    def visualize_geodesic_path(self, geodesic_path, route_color, route_idx):
        """Visualizes a geodesic path on a mesh using Polyscope.
<<<<<<< HEAD
=======

>>>>>>> 9e33415e
        Args:
            geodesic_path (np.array): A numpy array of shape (N, 3) representing the 3D coordinates of the geodesic path.
            route_color (tuple): A tuple of three floats representing the RGB color of the route (e.g., (1, 0, 0) for red).
        """
        if geodesic_path is None or len(geodesic_path) < 2:
            print("Cannot visualize: Invalid or empty geodesic path.")
            return

        # Register the curve network with Polyscope
        ps_curve = ps.register_curve_network(
            f"Geodesic Path: {route_idx}",
            geodesic_path,
            edges=np.array([[i, i + 1] for i in range(len(geodesic_path) - 1)]),
            color=route_color,
            radius=0.005,
        )

    def visualize_solutions(self, keys=None):
        self.model.eval()

        keys = keys if keys is not None else self.test_loader.keys()

        for key in keys:
            assert key in self.test_loader.keys(), f"Key {key} not found in test_loader"

        for key in keys:
            test_tracker = AverageTracker()
            tick = time.time()  # Start time for batch timing
            elapsed_time = dict()

            batch = self.test_iter[key].__next__()

            batch = {
                k: v.to(self.device) if isinstance(v, torch.Tensor) else v
                for k, v in batch.items()
            }

            elapsed_time[f"test/{key}/time/data"] = torch.Tensor([time.time() - tick])

            # Forward pass using test_step
            with torch.no_grad():
                output = self.test_step(batch, key, eval=True)

            elapsed_time[f"test/{key}/time/batch"] = torch.Tensor([time.time() - tick])
            tick = time.time()

            # Update tracker with metrics and timing
            output.update(elapsed_time)
            test_tracker.update(output)

            optimal_solution_nodes = output[f"test/{key}/optimal_solution/nodes"]
            optimal_solution_flags = output[f"test/{key}/optimal_solution/flags"]
            student_solution_nodes = output[f"test/{key}/student_solution/nodes"]
            student_solution_flags = output[f"test/{key}/student_solution/flags"]
            depots = output[f"test/{key}/depots"]

<<<<<<< HEAD
            # for i in range(optimal_solution_nodes.shape[0]):
            #     optimal_nodes = optimal_solution_nodes[i]
            #     optimal_flags = optimal_solution_flags[i]
            #     student_nodes = student_solution_nodes[i]
            #     student_flags = student_solution_flags[i]

            #     depot = depots[i]

            #     # Visualize the solutions
            #     self.visualize_single_solution(optimal_nodes, optimal_flags, depot)
            #     self.visualize_single_solution(student_nodes, student_flags, depot)

            # Only print the first solutions
            i = 0
            optimal_nodes = optimal_solution_nodes[i]
            optimal_flags = optimal_solution_flags[i]
            student_nodes = student_solution_nodes[i]
            student_flags = student_solution_flags[i]

            depot = depots[i]

            # Visualize the solutions
            self.visualize_single_solution(optimal_nodes, optimal_flags, depot)
            self.visualize_single_solution(student_nodes, student_flags, depot)
=======
            for i in range(optimal_solution_nodes.shape[0]):
                optimal_nodes = optimal_solution_nodes[i]
                optimal_flags = optimal_solution_flags[i]
                student_nodes = student_solution_nodes[i]
                student_flags = student_solution_flags[i]

                depot = depots[i]

                # Visualize the solutions
                self.visualize_single_solution(optimal_nodes, optimal_flags, depot)
                self.visualize_single_solution(student_nodes, student_flags, depot)
>>>>>>> 9e33415e
<|MERGE_RESOLUTION|>--- conflicted
+++ resolved
@@ -8,12 +8,7 @@
 import numpy as np
 import pygeodesic
 
-<<<<<<< HEAD
 import matplotlib.pyplot as plt
-from mpl_toolkits.mplot3d import Axes3D
-
-=======
->>>>>>> 9e33415e
 import torch
 import torch.nn.functional as F
 from torch.utils.data import DataLoader
@@ -206,13 +201,6 @@
         self.config_dataloader(disable_train_data=True)
         self.load_checkpoint()
 
-<<<<<<< HEAD
-=======
-        assert (
-            self.config["solver"]["ckpt"] is not None
-        ), "Checkpoint path in ckpt need to be provided."
-
->>>>>>> 9e33415e
     def train_epoch(self, epoch):
         self.model.train()
 
@@ -460,11 +448,7 @@
             "train/combined_loss": loss_mean + 0.5 * feasibility_loss_mean,
         }
 
-<<<<<<< HEAD
     def test_step(self, batch, key=None, eval=False):
-=======
-    def test_step(self, batch, key: None, eval: bool = False):
->>>>>>> 9e33415e
         # Extract data from batch
         solutions = batch["solutions"]
         capacities = batch["capacities"].float()
@@ -589,11 +573,6 @@
 
         # Calculate gap as percentage
         gap = 100 * ((current_best_length - optimal_length) / optimal_length).mean()
-
-<<<<<<< HEAD
-        # Return output dictionary for tracker
-=======
->>>>>>> 9e33415e
         if not eval:
             return {
                 f"test/{key}/optimal_score": optimal_length.mean(),
@@ -672,13 +651,8 @@
             "Solution Mesh",
             self.vertices.numpy(),
             self.faces.numpy(),
-<<<<<<< HEAD
             color=(0.216, 0.522, 0.882),
             transparency=0.5,
-=======
-            color=(0.8, 0.8, 0.8),
-            transparency=0.7,
->>>>>>> 9e33415e
         )
 
         # Split solution into individual routes
@@ -717,11 +691,7 @@
         node_colors = []
         for node_idx, node in enumerate(all_nodes):
             if node == depot_index:
-<<<<<<< HEAD
                 node_colors.append([0.0, 0.0, 0.0])  # Red for depot
-=======
-                node_colors.append([1.0, 0.0, 0.0])  # Red for depot
->>>>>>> 9e33415e
             else:
                 # Fetch route color, default to gray if not found
                 route_color = node_to_route_color.get(node, [0.5, 0.5, 0.5])
@@ -729,19 +699,11 @@
         node_colors = np.array(node_colors)
 
         ps_nodes = ps.register_point_cloud(
-<<<<<<< HEAD
             "Nodes", node_coords, radius=0.01, enabled=True  # << SMALLER NODES!
         )
         ps_nodes.add_color_quantity("Route color", node_colors, enabled=True)
 
         ps.set_ground_plane_mode("none")
-
-=======
-            "Nodes", node_coords, radius=0.015, enabled=True  # << SMALLER NODES!
-        )
-        ps_nodes.add_color_quantity("Route color", node_colors, enabled=True)
-
->>>>>>> 9e33415e
         ps.show()
 
     def _get_geodesic_path(self, geoalg, src_idx, dst_idx):
@@ -755,10 +717,6 @@
 
     def visualize_geodesic_path(self, geodesic_path, route_color, route_idx):
         """Visualizes a geodesic path on a mesh using Polyscope.
-<<<<<<< HEAD
-=======
-
->>>>>>> 9e33415e
         Args:
             geodesic_path (np.array): A numpy array of shape (N, 3) representing the 3D coordinates of the geodesic path.
             route_color (tuple): A tuple of three floats representing the RGB color of the route (e.g., (1, 0, 0) for red).
@@ -815,7 +773,6 @@
             student_solution_flags = output[f"test/{key}/student_solution/flags"]
             depots = output[f"test/{key}/depots"]
 
-<<<<<<< HEAD
             # for i in range(optimal_solution_nodes.shape[0]):
             #     optimal_nodes = optimal_solution_nodes[i]
             #     optimal_flags = optimal_solution_flags[i]
@@ -839,17 +796,4 @@
 
             # Visualize the solutions
             self.visualize_single_solution(optimal_nodes, optimal_flags, depot)
-            self.visualize_single_solution(student_nodes, student_flags, depot)
-=======
-            for i in range(optimal_solution_nodes.shape[0]):
-                optimal_nodes = optimal_solution_nodes[i]
-                optimal_flags = optimal_solution_flags[i]
-                student_nodes = student_solution_nodes[i]
-                student_flags = student_solution_flags[i]
-
-                depot = depots[i]
-
-                # Visualize the solutions
-                self.visualize_single_solution(optimal_nodes, optimal_flags, depot)
-                self.visualize_single_solution(student_nodes, student_flags, depot)
->>>>>>> 9e33415e
+            self.visualize_single_solution(student_nodes, student_flags, depot)